// SPDX-License-Identifier: Apache-2.0
// Copyright (C) 2025 The axcpu Authors.
// Copyright (C) 2025 KylinSoft Co., Ltd. <https://www.kylinos.cn/>
// See LICENSE for license details.
// 
// This file has been modified by KylinSoft on 2025.

//! Helper functions to initialize the CPU states on systems bootstrapping.

use aarch64_cpu::{asm::barrier, registers::*};
use memory_addr::PhysAddr;

/// Swtich current exception level to EL1.
///
/// It usually used in the system booting process, where the startup code is
/// running in EL2 or EL3. Besides, the stack is not available and the MMU is
/// not enabled.
///
/// # Safety
///
/// This function is unsafe as it changes the CPU mode.
pub unsafe fn switch_to_el1() {
    SPSel.write(SPSel::SP::ELx);
    SP_EL0.set(0);
    let current_el = CurrentEL.read(CurrentEL::EL);
    if current_el >= 2 {
        if current_el == 3 {
            // Set EL2 to 64bit and enable the HVC instruction.
            SCR_EL3.write(
                SCR_EL3::NS::NonSecure + SCR_EL3::HCE::HvcEnabled + SCR_EL3::RW::NextELIsAarch64,
            );
            // Set the return address and exception level.
            SPSR_EL3.write(
                SPSR_EL3::M::EL1h
                    + SPSR_EL3::D::Masked
                    + SPSR_EL3::A::Masked
                    + SPSR_EL3::I::Masked
                    + SPSR_EL3::F::Masked,
            );
            ELR_EL3.set(LR.get());
        }
        // Disable EL1 timer traps and the timer offset.
        CNTHCTL_EL2.modify(CNTHCTL_EL2::EL1PCEN::SET + CNTHCTL_EL2::EL1PCTEN::SET);
        CNTVOFF_EL2.set(0);
        // Set EL1 to 64bit.
        HCR_EL2.write(HCR_EL2::RW::EL1IsAarch64);
        // Set the return address and exception level.
        SPSR_EL2.write(
            SPSR_EL2::M::EL1h
                + SPSR_EL2::D::Masked
                + SPSR_EL2::A::Masked
                + SPSR_EL2::I::Masked
                + SPSR_EL2::F::Masked,
        );
        SP_EL1.set(SP.get());
        ELR_EL2.set(LR.get());
        aarch64_cpu::asm::eret();
    }
}

/// Configures and enables the MMU on the current CPU.
///
/// It first sets `MAIR_EL1`, `TCR_EL1`, `TTBR0_EL1`, `TTBR1_EL1` registers to
/// the conventional values, and then enables the MMU and caches by setting
/// `SCTLR_EL1`.
///
/// # Safety
///
/// This function is unsafe as it changes the address translation configuration.
pub unsafe fn init_mmu(root_paddr: PhysAddr) {
    use page_table_entry::aarch64::MemAttr;

    MAIR_EL1.set(MemAttr::MAIR_VALUE);

    // Enable TTBR0 and TTBR1 walks, page size = 4K, vaddr size = 48 bits, paddr size = 48 bits.
    let tcr_flags0 = TCR_EL1::EPD0::EnableTTBR0Walks
        + TCR_EL1::TG0::KiB_4
        + TCR_EL1::SH0::Inner
        + TCR_EL1::ORGN0::WriteBack_ReadAlloc_WriteAlloc_Cacheable
        + TCR_EL1::IRGN0::WriteBack_ReadAlloc_WriteAlloc_Cacheable
        + TCR_EL1::T0SZ.val(16);
    let tcr_flags1 = TCR_EL1::EPD1::EnableTTBR1Walks
        + TCR_EL1::TG1::KiB_4
        + TCR_EL1::SH1::Inner
        + TCR_EL1::ORGN1::WriteBack_ReadAlloc_WriteAlloc_Cacheable
        + TCR_EL1::IRGN1::WriteBack_ReadAlloc_WriteAlloc_Cacheable
        + TCR_EL1::T1SZ.val(16);
    TCR_EL1.write(TCR_EL1::IPS::Bits_48 + tcr_flags0 + tcr_flags1);
    barrier::isb(barrier::SY);

    // Set both TTBR0 and TTBR1
    let root_paddr = root_paddr.as_usize() as u64;
    TTBR0_EL1.set(root_paddr);
    TTBR1_EL1.set(root_paddr);

    // Flush the entire TLB
    crate::asm::flush_tlb(None);

    // Enable the MMU and turn on I-cache and D-cache
    SCTLR_EL1.modify(SCTLR_EL1::M::Enable + SCTLR_EL1::C::Cacheable + SCTLR_EL1::I::Cacheable);
<<<<<<< HEAD
    // Enable SPAN
=======
    // Disable SPAN
>>>>>>> 9b944179
    SCTLR_EL1.set(SCTLR_EL1.get() | (1 << 23));
    barrier::isb(barrier::SY);
}

/// Initializes trap handling on the current CPU.
///
/// In detail, it initializes the exception vector, and sets `TTBR0_EL1` to 0 to
/// block low address access.
pub fn init_trap() {
    #[cfg(feature = "uspace")]
    crate::uspace_common::init_exception_table();
    unsafe extern "C" {
        fn exception_vector_base();
    }
    unsafe {
        crate::asm::write_exception_vector_base(exception_vector_base as usize);
        crate::asm::write_user_page_table(0.into());
    }
}<|MERGE_RESOLUTION|>--- conflicted
+++ resolved
@@ -98,11 +98,7 @@
 
     // Enable the MMU and turn on I-cache and D-cache
     SCTLR_EL1.modify(SCTLR_EL1::M::Enable + SCTLR_EL1::C::Cacheable + SCTLR_EL1::I::Cacheable);
-<<<<<<< HEAD
-    // Enable SPAN
-=======
     // Disable SPAN
->>>>>>> 9b944179
     SCTLR_EL1.set(SCTLR_EL1.get() | (1 << 23));
     barrier::isb(barrier::SY);
 }
